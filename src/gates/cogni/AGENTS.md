# Cogni Gates Directory

Gates are implemented by cogni-git-review. The .cogni/repo-spec.yml in a repository that has installed cogni-git-review can choose to enable+configure them.

## Implementation Principles
- **Self-contained**: No dependencies on other gates
- **Safe execution**: Handle missing/malformed config gracefully
- **Auto-discovery**: Export `type` for gate registration and `run` function

## Built-in Gate Types
- **review-limits**: File count and diff size validation
- **goal-declaration**: Repository goals validation
- **forbidden-scopes**: Repository non-goals validation  
- **agents-md-sync**: Ensures AGENTS.md files are updated when code changes
- **governance-policy**: Validates required GitHub Actions workflows exist and match context names
- **ai-rule**: AI-powered evaluation using declarative rules (supports multiple instances of AI-rules, each running as their own gate). Passes rich context (PR, repo, commit info) to AI workflows for langfuse tracing

## Gate Implementation Pattern
```javascript
export const type = 'gate-type-name';

export async function run(context, gateConfig, logger) {
  return {
    status: 'pass'|'fail'|'neutral',
    neutral_reason?: 'error_code',
    violations: [{code, message, path?, meta?}],
    stats: {},
    duration_ms: 123
  };
}
```

## Review Limits Gate
The `review-limits` gate enforces PR size constraints:
- Validates maximum number of changed files and total diff size
- Configurable thresholds for `max_changed_files` and `max_total_diff_kb`
- Uses GitHub API PR statistics (`changed_files`, `additions`, `deletions`)

## STUB: Goal Declaration Gate  
The `goal-declaration` gate validates repository intent specification:
- Ensures `.cogni/repo-spec.yaml` contains well-defined project goals
- Validates `intent.goals` array exists and is non-empty
- Stub implementation returns neutral pending full AI evaluation

## STUB: Forbidden Scopes Gate
The `forbidden-scopes` gate enforces project boundaries:
- Validates `.cogni/repo-spec.yaml` contains explicit non-goals
- Ensures `intent.non_goals` array exists and is non-empty  
- Stub implementation returns neutral pending full AI evaluation

## AGENTS.md Sync Gate
The `agents-md-sync` gate enforces documentation synchronization:
- Analyzes PR file changes using GitHub API (`context.octokit.pulls.listFiles`)
- When code files change in a directory, requires corresponding `AGENTS.md` to be updated
- Configurable code patterns (default: `**/*.*`) and doc pattern (default: `AGENTS.md`)
- Uses `micromatch` library for robust glob pattern matching
- Excludes documentation files (.md, README, CHANGELOG) from triggering violations
- Returns neutral status on GitHub API errors to avoid blocking PRs

Configuration example:
```yaml
gates:
  - type: agents-md-sync
    id: agents_md_sync
    with:
      code_patterns: ["src/**/*.js", "lib/**/*.ts"]  # Optional
      doc_pattern: "AGENTS.md"                       # Optional
```

## Governance Policy Gate
The `governance-policy` gate validates CI/CD workflow compliance:
- Verifies required GitHub Actions workflows exist at expected paths
- Ensures workflow names match required status context names
- Uses `CONTEXT_TO_WORKFLOW` mapping from constants.js
- Exempt from checking itself (`PR_REVIEW_NAME`)
- Returns violations for missing workflows or name mismatches

## AI Rule Gate
The `ai-rule` gate supports dynamic AI evaluation with schema v0.3:
- Each instance loads a rule from `.cogni/rules/*.yaml` with `evaluations` array
- Passes complete `{context, rule}` directly to provider without extraction
- Uses `goal-evaluations` workflow for dynamic metric evaluation
- Workflow handles evidence gathering based on rule capabilities
- Calls `src/ai/provider.evaluateWithWorkflow()` which returns provider-result format
- Pass/fail based on `success_criteria` evaluation against returned metrics
- **Code-aware capabilities**: `x_capabilities: ['diff_summary', 'file_patches']` enables file changes access
- **Resource budgets**: `x_budgets` prevent token/cost overruns

### Code-Aware Evidence Gathering
**Handled by workflow**, not gate:
- Workflow reads `x_capabilities` from rule to determine evidence needs
- Deterministic file sorting by change count, then filename
- Respects budget limits: `max_files` (25), `max_patches` (3), `max_patch_bytes_per_file` (16KB)
- Enhanced diff includes file patches when under budget
- Simple diff summary when `x_capabilities` not specified
- Evidence gathering logic isolated in `goal-evaluations.js` workflow

## Gate Output Fields

**Standard Result Structure**:
<<<<<<< HEAD
- **AI gates** (rules.js): Return per-metric observations within providerResult.metrics structure, plus `provenance` field containing provider/model configuration for display purposes
=======
- **AI gates** (rules.js): Return per-metric observations within providerResult.metrics structure
  - **Provenance tracking**: AI gate decisions now include `provenance: providerResult.provenance` to track which AI provider and model was used for evaluation (enables model/provider display in GitHub check summaries)
>>>>>>> e175a7f6
- **Stub gates** (goal-declaration-stub.js, forbidden-scopes-stub.js): Return violations with `observation` messages
- All gates return normalized `{status, violations[], stats, duration_ms}` format<|MERGE_RESOLUTION|>--- conflicted
+++ resolved
@@ -98,11 +98,8 @@
 ## Gate Output Fields
 
 **Standard Result Structure**:
-<<<<<<< HEAD
-- **AI gates** (rules.js): Return per-metric observations within providerResult.metrics structure, plus `provenance` field containing provider/model configuration for display purposes
-=======
+
 - **AI gates** (rules.js): Return per-metric observations within providerResult.metrics structure
   - **Provenance tracking**: AI gate decisions now include `provenance: providerResult.provenance` to track which AI provider and model was used for evaluation (enables model/provider display in GitHub check summaries)
->>>>>>> e175a7f6
 - **Stub gates** (goal-declaration-stub.js, forbidden-scopes-stub.js): Return violations with `observation` messages
 - All gates return normalized `{status, violations[], stats, duration_ms}` format